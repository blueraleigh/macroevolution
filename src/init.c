#include <R_ext/Rdynload.h>
#include <R_ext/Visibility.h>

#include "init.h"

#define CALLDEF(name, n)  {#name, (DL_FUNC) &name, n}


static const R_CallMethodDef CallEntries[] = {
    CALLDEF(phyr_read_newick, 1),
    CALLDEF(phyr_write_newick, 1),
    CALLDEF(phyr_tiplabels, 1),
    CALLDEF(phyr_node_brlens, 1),
    CALLDEF(phyr_node_ages, 1),
    CALLDEF(phyr_ancestors, 2),
    CALLDEF(phyr_children, 2),
    CALLDEF(phyr_descendants, 4),
    CALLDEF(phyr_extract_clade, 2),
    CALLDEF(phyr_extract_subtree, 3),
    CALLDEF(phyr_plot_ctree, 3),
    CALLDEF(phyr_plot_ptree, 2),
    CALLDEF(phyr_ladderize, 2),
    CALLDEF(phyr_rotate, 2),

    CALLDEF(mkdmm_model_init, 7),
    CALLDEF(mkdmm_mcmc_run, 9),
    CALLDEF(mkdmm_marginal_asr, 1),
    CALLDEF(mkdmm_posterior_multinomial, 1),

<<<<<<< HEAD
    CALLDEF(do_fitch_pscore, 3),
    CALLDEF(do_fitch_mpr, 4),
    CALLDEF(do_fitch_history, 5),
    CALLDEF(do_fitch_count, 3),
    CALLDEF(do_fitch_count2, 4),
    CALLDEF(do_fitch_phat, 3),
=======
    CALLDEF(mk2_model_init, 2),
    CALLDEF(mk2_loglk, 2),
    CALLDEF(mk2_grad1, 2),
    CALLDEF(mk2_grad2, 2),
    CALLDEF(mk2_uclk, 2),
    CALLDEF(mk2_marginal_asr, 2),
    CALLDEF(mk2_perr, 2),
    CALLDEF(mk2_mcmc_slice, 4),
    CALLDEF(mk2_loglk_conditional, 3),
    CALLDEF(mk2_gradient_conditional, 3),
>>>>>>> 9dd357db

    {NULL, NULL, 0}
};


void attribute_visible R_init_macroevolution(DllInfo *info)
{
    R_registerRoutines(info, NULL, CallEntries, NULL, NULL);
    R_useDynamicSymbols(info, FALSE);
    R_forceSymbols(info, TRUE);
}<|MERGE_RESOLUTION|>--- conflicted
+++ resolved
@@ -27,14 +27,13 @@
     CALLDEF(mkdmm_marginal_asr, 1),
     CALLDEF(mkdmm_posterior_multinomial, 1),
 
-<<<<<<< HEAD
     CALLDEF(do_fitch_pscore, 3),
     CALLDEF(do_fitch_mpr, 4),
     CALLDEF(do_fitch_history, 5),
     CALLDEF(do_fitch_count, 3),
     CALLDEF(do_fitch_count2, 4),
     CALLDEF(do_fitch_phat, 3),
-=======
+
     CALLDEF(mk2_model_init, 2),
     CALLDEF(mk2_loglk, 2),
     CALLDEF(mk2_grad1, 2),
@@ -45,7 +44,6 @@
     CALLDEF(mk2_mcmc_slice, 4),
     CALLDEF(mk2_loglk_conditional, 3),
     CALLDEF(mk2_gradient_conditional, 3),
->>>>>>> 9dd357db
 
     {NULL, NULL, 0}
 };
