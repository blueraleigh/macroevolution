#include <R_ext/Rdynload.h>
#include <R_ext/Visibility.h>

#include "init.h"

#define CALLDEF(name, n)  {#name, (DL_FUNC) &name, n}


static const R_CallMethodDef CallEntries[] = {
    CALLDEF(phyr_read_newick, 1),
    CALLDEF(phyr_write_newick, 1),
    CALLDEF(phyr_tiplabels, 1),
    CALLDEF(phyr_node_brlens, 1),
    CALLDEF(phyr_node_ages, 1),
    CALLDEF(phyr_ancestors, 2),
    CALLDEF(phyr_children, 2),
    CALLDEF(phyr_descendants, 4),
    CALLDEF(phyr_extract_clade, 2),
    CALLDEF(phyr_extract_subtree, 3),
    CALLDEF(phyr_plot_ctree, 3),
    CALLDEF(phyr_plot_ptree, 2),
    CALLDEF(phyr_ladderize, 2),
    CALLDEF(phyr_rotate, 2),

    CALLDEF(mkdmm_model_init, 7),
    CALLDEF(mkdmm_mcmc_run, 9),
    CALLDEF(mkdmm_marginal_asr, 1),
    CALLDEF(mkdmm_posterior_multinomial, 1),

<<<<<<< HEAD
    CALLDEF(do_fitch_pscore, 3),
    CALLDEF(do_fitch_mpr, 4),
    CALLDEF(do_fitch_history, 5),
    CALLDEF(do_fitch_count, 3),
    CALLDEF(do_fitch_count2, 4),
    CALLDEF(do_fitch_phat, 3),

    CALLDEF(mk2_model_init, 2),
    CALLDEF(mk2_loglk, 2),
    CALLDEF(mk2_grad1, 2),
    CALLDEF(mk2_grad2, 2),
    CALLDEF(mk2_uclk, 2),
    CALLDEF(mk2_marginal_asr, 2),
    CALLDEF(mk2_perr, 2),
    CALLDEF(mk2_mcmc_slice, 4),
    CALLDEF(mk2_loglk_conditional, 3),
    CALLDEF(mk2_gradient_conditional, 3),
=======
    CALLDEF(mkepoch_rate_init, 4),
    CALLDEF(mkepoch_model_init, 6),
    CALLDEF(mkepoch_loglk, 2),
    CALLDEF(mkepoch_marginal_asr, 2),
>>>>>>> f6233565

    {NULL, NULL, 0}
};


void attribute_visible R_init_macroevolution(DllInfo *info)
{
    R_registerRoutines(info, NULL, CallEntries, NULL, NULL);
    R_useDynamicSymbols(info, FALSE);
    R_forceSymbols(info, TRUE);
}<|MERGE_RESOLUTION|>--- conflicted
+++ resolved
@@ -27,7 +27,6 @@
     CALLDEF(mkdmm_marginal_asr, 1),
     CALLDEF(mkdmm_posterior_multinomial, 1),
 
-<<<<<<< HEAD
     CALLDEF(do_fitch_pscore, 3),
     CALLDEF(do_fitch_mpr, 4),
     CALLDEF(do_fitch_history, 5),
@@ -45,12 +44,11 @@
     CALLDEF(mk2_mcmc_slice, 4),
     CALLDEF(mk2_loglk_conditional, 3),
     CALLDEF(mk2_gradient_conditional, 3),
-=======
+
     CALLDEF(mkepoch_rate_init, 4),
     CALLDEF(mkepoch_model_init, 6),
     CALLDEF(mkepoch_loglk, 2),
     CALLDEF(mkepoch_marginal_asr, 2),
->>>>>>> f6233565
 
     {NULL, NULL, 0}
 };
