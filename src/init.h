#ifndef MACROEVOLUTION_INIT_H
#define MACROEVOLUTION_INIT_H

#include <R.h>
#include <Rinternals.h>

/* Declarations for all native routine entry points */
SEXP phyr_read_newick(SEXP);
SEXP phyr_write_newick(SEXP);
SEXP phyr_tiplabels(SEXP);
SEXP phyr_node_brlens(SEXP);
SEXP phyr_node_ages(SEXP);
SEXP phyr_ancestors(SEXP, SEXP);
SEXP phyr_children(SEXP, SEXP);
SEXP phyr_descendants(SEXP, SEXP, SEXP, SEXP);
SEXP phyr_extract_clade(SEXP, SEXP);
SEXP phyr_extract_subtree(SEXP, SEXP, SEXP);
SEXP phyr_plot_ctree(SEXP, SEXP, SEXP);
SEXP phyr_plot_ptree(SEXP, SEXP);
SEXP phyr_ladderize(SEXP, SEXP);
SEXP phyr_rotate(SEXP, SEXP);

SEXP mkdmm_model_init(SEXP, SEXP, SEXP, SEXP, SEXP, SEXP, SEXP);
SEXP mkdmm_mcmc_run(SEXP, SEXP, SEXP, SEXP, SEXP, SEXP, SEXP, SEXP, SEXP);
SEXP mkdmm_marginal_asr(SEXP);
SEXP mkdmm_posterior_multinomial(SEXP);

<<<<<<< HEAD
SEXP do_fitch_pscore(SEXP, SEXP, SEXP);
SEXP do_fitch_mpr(SEXP, SEXP, SEXP, SEXP);
SEXP do_fitch_history(SEXP, SEXP, SEXP, SEXP, SEXP);
SEXP do_fitch_count(SEXP, SEXP, SEXP);
SEXP do_fitch_count2(SEXP, SEXP, SEXP, SEXP);
SEXP do_fitch_phat(SEXP, SEXP, SEXP);
=======
SEXP mk2_model_init(SEXP, SEXP);
SEXP mk2_loglk(SEXP, SEXP);
SEXP mk2_grad1(SEXP, SEXP);
SEXP mk2_grad2(SEXP, SEXP);
SEXP mk2_uclk(SEXP, SEXP);
SEXP mk2_marginal_asr(SEXP, SEXP);
SEXP mk2_perr(SEXP, SEXP);
SEXP mk2_mcmc_slice(SEXP, SEXP, SEXP, SEXP);
SEXP mk2_loglk_conditional(SEXP, SEXP, SEXP);
SEXP mk2_gradient_conditional(SEXP, SEXP, SEXP);
>>>>>>> 9dd357db

#endif<|MERGE_RESOLUTION|>--- conflicted
+++ resolved
@@ -25,14 +25,13 @@
 SEXP mkdmm_marginal_asr(SEXP);
 SEXP mkdmm_posterior_multinomial(SEXP);
 
-<<<<<<< HEAD
 SEXP do_fitch_pscore(SEXP, SEXP, SEXP);
 SEXP do_fitch_mpr(SEXP, SEXP, SEXP, SEXP);
 SEXP do_fitch_history(SEXP, SEXP, SEXP, SEXP, SEXP);
 SEXP do_fitch_count(SEXP, SEXP, SEXP);
 SEXP do_fitch_count2(SEXP, SEXP, SEXP, SEXP);
 SEXP do_fitch_phat(SEXP, SEXP, SEXP);
-=======
+
 SEXP mk2_model_init(SEXP, SEXP);
 SEXP mk2_loglk(SEXP, SEXP);
 SEXP mk2_grad1(SEXP, SEXP);
@@ -43,6 +42,5 @@
 SEXP mk2_mcmc_slice(SEXP, SEXP, SEXP, SEXP);
 SEXP mk2_loglk_conditional(SEXP, SEXP, SEXP);
 SEXP mk2_gradient_conditional(SEXP, SEXP, SEXP);
->>>>>>> 9dd357db
 
 #endif