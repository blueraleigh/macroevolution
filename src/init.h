--- conflicted
+++ resolved
@@ -25,7 +25,6 @@
 SEXP mkdmm_marginal_asr(SEXP);
 SEXP mkdmm_posterior_multinomial(SEXP);
 
-<<<<<<< HEAD
 SEXP do_fitch_pscore(SEXP, SEXP, SEXP);
 SEXP do_fitch_mpr(SEXP, SEXP, SEXP, SEXP);
 SEXP do_fitch_history(SEXP, SEXP, SEXP, SEXP, SEXP);
@@ -43,11 +42,10 @@
 SEXP mk2_mcmc_slice(SEXP, SEXP, SEXP, SEXP);
 SEXP mk2_loglk_conditional(SEXP, SEXP, SEXP);
 SEXP mk2_gradient_conditional(SEXP, SEXP, SEXP);
-=======
+
 SEXP mkepoch_rate_init(SEXP, SEXP, SEXP, SEXP);
 SEXP mkepoch_model_init(SEXP, SEXP, SEXP, SEXP, SEXP, SEXP);
 SEXP mkepoch_loglk(SEXP, SEXP);
 SEXP mkepoch_marginal_asr(SEXP, SEXP);
->>>>>>> f6233565
 
 #endif